--- conflicted
+++ resolved
@@ -12,14 +12,10 @@
 from tqdm import tqdm
 
 from typing import Callable, List, Optional, Union
-<<<<<<< HEAD
 try:
     from types import NoneType
 except:
     NoneType = type(None)
-=======
-from types import NoneType
->>>>>>> 52fd518b
 
 import subprocess
 
